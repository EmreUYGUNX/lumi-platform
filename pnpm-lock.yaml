--- conflicted
+++ resolved
@@ -310,12 +310,9 @@
       "@types/swagger-ui-express":
         specifier: ^4.1.6
         version: 4.1.8
-<<<<<<< HEAD
       autocannon:
         specifier: ^8.0.0
         version: 8.0.0
-=======
->>>>>>> 6c4352da
       openapi-types:
         specifier: ^12.1.3
         version: 12.1.3
@@ -484,15 +481,12 @@
     peerDependencies:
       openapi-types: ">=7"
 
-<<<<<<< HEAD
   "@assemblyscript/loader@0.19.23":
     resolution:
       {
         integrity: sha512-ulkCYfFbYj01ie1MDOyxv2F6SpRN1TOj7fQxbP07D6HmeR+gr2JLSmINKjga2emB+b1L2KGrFKBTc+e00p54nw==,
       }
 
-=======
->>>>>>> 6c4352da
   "@asyncapi/specs@2.14.0":
     resolution:
       {
@@ -1702,15 +1696,12 @@
     peerDependencies:
       jsep: ^0.4.0||^1.0.0
 
-<<<<<<< HEAD
   "@minimistjs/subarg@1.0.0":
     resolution:
       {
         integrity: sha512-Q/ONBiM2zNeYUy0mVSO44mWWKYM3UHuEK43PKIOzJCbvUnPoMH1K+gk3cf1kgnCVJFlWmddahQQCmrmBGlk9jQ==,
       }
 
-=======
->>>>>>> 6c4352da
   "@napi-rs/wasm-runtime@0.2.12":
     resolution:
       {
@@ -7155,15 +7146,12 @@
         integrity: sha512-H5ZhCF25riFd9uB5UCkVKo61m3S/xZk1x4wA6yp/L3RFP6Z/eHH1ymQcGLo7J3GMPfm0V/7m1tryHuGVxpqEBQ==,
       }
 
-<<<<<<< HEAD
   lodash.flatten@4.4.0:
     resolution:
       {
         integrity: sha512-C5N2Z3DgnnKr0LOpv/hKCgKdb7ZZwafIrsesve6lmzvZIRZRGaZ/l6Q8+2W7NaT+ZwO3fFlSCzCzrDCFdJfZ4g==,
       }
 
-=======
->>>>>>> 6c4352da
   lodash.get@4.4.2:
     resolution:
       {
@@ -8322,7 +8310,6 @@
         integrity: sha512-dKp+C4iXWK4vVYZmYSd0KBH5F/h1HoZRsbJ82AVKRO3PEo8L4lBS/vLwhVtpwwuYcoIsVY+1JYKR268yn480uQ==,
       }
 
-<<<<<<< HEAD
   progress@2.0.3:
     resolution:
       {
@@ -8330,8 +8317,6 @@
       }
     engines: { node: ">=0.4.0" }
 
-=======
->>>>>>> 6c4352da
   prom-client@15.1.3:
     resolution:
       {
@@ -10405,11 +10390,8 @@
       openapi-types: 12.1.3
       z-schema: 5.0.5
 
-<<<<<<< HEAD
   "@assemblyscript/loader@0.19.23": {}
 
-=======
->>>>>>> 6c4352da
   "@asyncapi/specs@2.14.0": {}
 
   "@azu/format-text@1.0.2": {}
@@ -11191,13 +11173,10 @@
     dependencies:
       jsep: 1.4.0
 
-<<<<<<< HEAD
   "@minimistjs/subarg@1.0.0":
     dependencies:
       minimist: 1.2.8
 
-=======
->>>>>>> 6c4352da
   "@napi-rs/wasm-runtime@0.2.12":
     dependencies:
       "@emnapi/core": 1.5.0
@@ -15408,11 +15387,8 @@
 
   lodash.clonedeep@4.5.0: {}
 
-<<<<<<< HEAD
   lodash.flatten@4.4.0: {}
 
-=======
->>>>>>> 6c4352da
   lodash.get@4.4.2: {}
 
   lodash.isequal@4.5.0: {}
@@ -15975,11 +15951,8 @@
 
   printable-characters@1.0.42: {}
 
-<<<<<<< HEAD
   progress@2.0.3: {}
 
-=======
->>>>>>> 6c4352da
   prom-client@15.1.3:
     dependencies:
       "@opentelemetry/api": 1.9.0
